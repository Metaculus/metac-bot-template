name: Regularly forecast new questions and save JSON

on:
  workflow_dispatch:
  schedule:
    - cron: "*/30 * * * *"      # every 30 minutes

concurrency:
  group: forecast-workflow
  cancel-in-progress: false     # queue a new run instead of cancelling the old one

jobs:
  forecast:
    runs-on: ubuntu-latest

    env:
      SUBMIT_PREDICTION: ${{ vars.SUBMIT_PREDICTION }}
      USE_EXAMPLE_QUESTIONS: ${{ vars.USE_EXAMPLE_QUESTIONS }}
      SKIP_PREVIOUSLY_FORECASTED_QUESTIONS: ${{ vars.SKIP_PREVIOUSLY_FORECASTED_QUESTIONS }}

    steps:
      # 1 – checkout
      - name: Check out repository
        uses: actions/checkout@v4
        with:
          token: ${{ secrets.GITHUB_TOKEN }}

      # 2 – Python toolchain
      - name: Set up Python
        id: setup-python              # give the step an ID so we can read its outputs
        uses: actions/setup-python@v5
        with:
          python-version: "3.11"

      - name: Install Poetry
        uses: snok/install-poetry@v1
        with:
          virtualenvs-create: true
          virtualenvs-in-project: true
          installer-parallel: true

      - name: Load cached venv
        uses: actions/cache@v4
        with:
          path: .venv
          key: venv-${{ runner.os }}-${{ steps.setup-python.outputs.python-version }}-${{ hashFiles('**/poetry.lock') }}

      - name: Install dependencies
        run: poetry install --no-interaction --no-root

      # 3 – run the forecasting bot
      - name: Run bot
        continue-on-error: true       # keep the workflow alive even if the script exits non-zero
        env:
          METACULUS_TOKEN:      ${{ secrets.METACULUS_TOKEN }}
          OPENAI_API_KEY:       ${{ secrets.OPENAI_API_KEY }}
          ASKNEWS_SECRET:       ${{ secrets.ASKNEWS_SECRET }}
          ASKNEWS_CLIENT_ID:    ${{ secrets.ASKNEWS_CLIENT_ID }}
          SUBMIT_PREDICTION:    ${{ env.SUBMIT_PREDICTION }}
          USE_EXAMPLE_QUESTIONS: ${{ env.USE_EXAMPLE_QUESTIONS }}
          SKIP_PREVIOUSLY_FORECASTED_QUESTIONS: ${{ env.SKIP_PREVIOUSLY_FORECASTED_QUESTIONS }}
        run: |
          printenv | grep -E "METACULUS_TOKEN|OPENAI_API_KEY|ASKNEWS_SECRET|ASKNEWS_CLIENT_ID|SUBMIT_PREDICTION|USE_EXAMPLE_QUESTIONS|SKIP_PREVIOUSLY_FORECASTED_QUESTIONS"
          poetry run python main.py

<<<<<<< HEAD
      # 4 – zip & upload *only* the new/updated q2 forecasts
      - name: Create forecasts zip (q2 changes only)
        # run this step only if there are any staged-or-working-tree changes in q2
        if: ${{ hashFiles('forecasts/q2/**') != '' }}
        id: make_zip
=======
      # 4 – zip & upload forecasts (only if something was produced)
      - name: Create forecasts zip
        if: ${{ hashFiles('forecasts/fall/**') != '' }}
>>>>>>> 3fb18877
        run: |
          set -euo pipefail
          mkdir -p artifacts
      
          # Collect paths that are either:
          #   • modified & tracked          (git ls-files -m)
          #   • new & untracked            (git ls-files --others --exclude-standard)
          mapfile -t NEW_FILES < <(
            git ls-files -m -- "forecasts/q2/**" &&
            git ls-files --others --exclude-standard -- "forecasts/q2/**"
          )
      
          if [[ ${#NEW_FILES[@]} -eq 0 ]]; then
            echo "No new or modified q2 forecasts – skipping zip."
            echo "ZIPPED=false" >> "$GITHUB_ENV"
            exit 0
          fi
      
          zip -r artifacts/forecasts.zip "${NEW_FILES[@]}"
          echo "ZIPPED=true" >> "$GITHUB_ENV"

      - name: Upload forecasts
<<<<<<< HEAD
        if: env.ZIPPED == 'true'
=======
        if: ${{ hashFiles('forecasts/fall/**') != '' }}
>>>>>>> 3fb18877
        uses: actions/upload-artifact@v4
        with:
          name: forecasts
          path: artifacts/forecasts.zip

      # 5 – commit results back to repo (fall only)
      - name: Check for changes in forecasts/fall
        if: ${{ hashFiles('forecasts/fall/**') != '' }}
        id: changes_check
        run: |
          # Stage just the fall forecasts
          git add forecasts/fall || true
      
          # Flag whether anything is staged
          if git diff --cached --quiet; then
            echo "CHANGES=false" >> $GITHUB_ENV
          else
            echo "CHANGES=true"  >> $GITHUB_ENV
          fi

      - name: Commit and push changes
        if: env.CHANGES == 'true'
        run: |
          git config --global user.name  "github-actions[bot]"
          git config --global user.email "github-actions[bot]@users.noreply.github.com"

          # Commit only the staged fall forecasts
          git commit -m "Update forecasts/fall files"
      
          # Safest update sequence: rebase w/ autostash, atomic + protected push
          git pull --rebase --autostash origin main
      
          # One-liner: all-or-nothing push, refuse if remote moved
          git push --atomic --force-with-lease origin HEAD:main<|MERGE_RESOLUTION|>--- conflicted
+++ resolved
@@ -63,44 +63,15 @@
           printenv | grep -E "METACULUS_TOKEN|OPENAI_API_KEY|ASKNEWS_SECRET|ASKNEWS_CLIENT_ID|SUBMIT_PREDICTION|USE_EXAMPLE_QUESTIONS|SKIP_PREVIOUSLY_FORECASTED_QUESTIONS"
           poetry run python main.py
 
-<<<<<<< HEAD
-      # 4 – zip & upload *only* the new/updated q2 forecasts
-      - name: Create forecasts zip (q2 changes only)
-        # run this step only if there are any staged-or-working-tree changes in q2
-        if: ${{ hashFiles('forecasts/q2/**') != '' }}
-        id: make_zip
-=======
       # 4 – zip & upload forecasts (only if something was produced)
       - name: Create forecasts zip
         if: ${{ hashFiles('forecasts/fall/**') != '' }}
->>>>>>> 3fb18877
         run: |
-          set -euo pipefail
           mkdir -p artifacts
-      
-          # Collect paths that are either:
-          #   • modified & tracked          (git ls-files -m)
-          #   • new & untracked            (git ls-files --others --exclude-standard)
-          mapfile -t NEW_FILES < <(
-            git ls-files -m -- "forecasts/q2/**" &&
-            git ls-files --others --exclude-standard -- "forecasts/q2/**"
-          )
-      
-          if [[ ${#NEW_FILES[@]} -eq 0 ]]; then
-            echo "No new or modified q2 forecasts – skipping zip."
-            echo "ZIPPED=false" >> "$GITHUB_ENV"
-            exit 0
-          fi
-      
-          zip -r artifacts/forecasts.zip "${NEW_FILES[@]}"
-          echo "ZIPPED=true" >> "$GITHUB_ENV"
+          zip -r artifacts/forecasts.zip forecasts
 
       - name: Upload forecasts
-<<<<<<< HEAD
-        if: env.ZIPPED == 'true'
-=======
         if: ${{ hashFiles('forecasts/fall/**') != '' }}
->>>>>>> 3fb18877
         uses: actions/upload-artifact@v4
         with:
           name: forecasts
